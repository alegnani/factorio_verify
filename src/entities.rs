--- conflicted
+++ resolved
@@ -1,13 +1,8 @@
-<<<<<<< HEAD
-//! Definitions for the entities that can be part of a Factorio blueprint
-use std::ops::{Add, Sub};
-=======
-//! Definition of entities that are part of a Factorio blueprint
->>>>>>> f0952265
-
-use std::ops::{Add, Sub};
+//! Definitions of entities that are part of a Factorio blueprint
+//!
 use crate::utils::{Direction, Position, Rotation};
 use serde::Deserialize;
+use std::ops::{Add, Sub};
 
 pub type EntityId = i32;
 
